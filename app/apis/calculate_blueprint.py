--- conflicted
+++ resolved
@@ -75,55 +75,12 @@
         job_point['job_title_point'] = job_title_point[job['job_id']] / max_job_title_point
         job_point['experience_point'] = 1 if job['years_of_experience'] >= experience else 0
         job_point['salary_point'] = job['salary'] / max_salary
-
-        # Áp dụng trọng số cho từng yếu tố và tính tổng điểm
-        job_point['weighted_location_point'] = location_weight * job_point['location_point']
-        job_point['weighted_company_size_point'] = company_size_weight * job_point['company_size_point']
-        job_point['weighted_job_title_point'] = job_title_weight * job_point['job_title_point']
-        job_point['weighted_experience_point'] = experience_weight * job_point['experience_point']
-        job_point['weighted_salary_point'] = salary_weight * job_point['salary_point']
-<<<<<<< HEAD
-        
-        # Tính tổng điểm
-        job_point['point'] = job_point['weighted_location_point'] + job_point['weighted_company_size_point'] + job_point['weighted_job_title_point'] + job_point['weighted_experience_point'] + job_point['weighted_salary_point']
-
+        job_point['point'] = location_weight * job_point['location_point'] + company_size_weight * job_point['company_size_point'] + job_title_weight * job_point['job_title_point'] + experience_weight * job_point['experience_point'] + salary_weight * job_point['salary_point']
         job_points.append(job_point)
-
-    # Sắp xếp các công việc theo điểm từ cao đến thấp
-    sorted_job_points = sorted(job_points, key=lambda x: x['point'], reverse=True)
-    return sorted_job_points
-=======
-        job_points.append(job_point)
-
-    weighted_ideal_solution = {
-        'weighted_location_point': max(job_point['weighted_location_point'] for job_point in job_points),
-        'weighted_company_size_point': max(job_point['weighted_company_size_point'] for job_point in job_points),
-        'weighted_job_title_point': max(job_point['weighted_job_title_point'] for job_point in job_points),
-        'weighted_experience_point': max(job_point['weighted_experience_point'] for job_point in job_points),
-        'weighted_salary_point': max(job_point['weighted_salary_point'] for job_point in job_points),
-    }
-
-    weighted_negative_ideal_solution = {
-        'weighted_location_point': min(job_point['weighted_location_point'] for job_point in job_points),
-        'weighted_company_size_point': min(job_point['weighted_company_size_point'] for job_point in job_points),
-        'weighted_job_title_point': min(job_point['weighted_job_title_point'] for job_point in job_points),
-        'weighted_experience_point': min(job_point['weighted_experience_point'] for job_point in job_points),
-        'weighted_salary_point': min(job_point['weighted_salary_point'] for job_point in job_points),
-    }
-
-    for job_point in job_points:
-        job_point['distance_to_weighted_ideal'] = sum((job_point[factor] - weighted_ideal_solution[factor]) ** 2 for factor in weighted_ideal_solution) ** 0.5
-        job_point['distance_to_weighted_negative_ideal'] = sum((job_point[factor] - weighted_negative_ideal_solution[factor]) ** 2 for factor in weighted_negative_ideal_solution) ** 0.5
-        # Tính tổng điểm (similarity to the ideal solution)
-        job_point['point'] = job_point['distance_to_weighted_negative_ideal'] / (job_point['distance_to_weighted_ideal'] + job_point['distance_to_weighted_negative_ideal'])
+        print(f"Job ID: {job['job_id']} - Point: {job_point['point']}")
 
     mongo_db.insert_point(job_points)
-
-    # Sắp xếp các công việc theo điểm từ cao đến thấp
-    sorted_job_points = sorted(job_points, key=lambda x: x['point'], reverse=True)
-    return sorted_job_points, weighted_ideal_solution, weighted_negative_ideal_solution
->>>>>>> 7fb6740c
-
+    return
 
 @calculate_bp.route('')
 @openapi.definition(
@@ -166,56 +123,29 @@
 
     # Calculate job point
     try:
-<<<<<<< HEAD
-=======
-      _mongo_db.delete_point({})
-    except Exception as e:
-      logger.error(f"Error deleting point: {e}")
-      raise exceptions.ServerError("Error deleting point")
-    
-    try:
->>>>>>> 7fb6740c
         job_batches = divide_jobs(job_list, WORKER_NUM)
 
         model = SentenceTransformer('all-MiniLM-L6-v2')
         job_title_embeded = model.encode(job_title)
 
-        job_batches_with_args = [(job_batch, job_title_embeded, experience, location_point, company_size_point, location_weight, company_size_weight, job_title_weight, experience_weight, salary_weight) for job_batch in job_batches]
-        
-        with ThreadPoolExecutor(max_workers=WORKER_NUM) as executor:
-            futures = [executor.submit(job_worker_process, args) for args in job_batches_with_args]
-        
-        all_sorted_job_points = []
-<<<<<<< HEAD
-        for future in as_completed(futures):
-            try:
-                sorted_job_points = future.result()
-=======
-        weighted_ideal_solution = None
-        weighted_negative_ideal_solution = None
-        for future in as_completed(futures):
-            try:
-                sorted_job_points, weighted_ideal_solution, weighted_negative_ideal_solution = future.result()
->>>>>>> 7fb6740c
-                all_sorted_job_points.extend(sorted_job_points)
-            except Exception as e:
-                logger.error(f"Error in one of the worker jobs: {e}")
-                raise exceptions.ServerError("Error occurred during job execution")
-        
-        # Select top 50 jobs
-        top_50_jobs = all_sorted_job_points[:50]
-
+      job_batches_with_args = [(job_batch, job_title_embeded, experience, location_point, company_size_point, location_weight, company_size_weight, job_title_weight, experience_weight, salary_weight) for job_batch in job_batches]
+      # with Pool(WORKER_NUM) as pool:
+      #     pool.starmap(job_worker_process, job_batches_with_args)
+      # with ProcessPoolExecutor(max_workers=WORKER_NUM) as executor:
+      #   executor.map(lambda args: job_worker_process(args), job_batches_with_args)
+      with ThreadPoolExecutor(max_workers=WORKER_NUM) as executor:
+        futures = [executor.submit(job_worker_process, args) for args in job_batches_with_args]
+      for future in as_completed(futures):
+        try:
+            # Dùng result để kiểm tra nếu có exception trong mỗi công việc
+            future.result()
+        except Exception as e:
+            logger.error(f"Error in one of the worker jobs: {e}")
+            raise exceptions.ServerError("Error occurred during job execution")
     except Exception as e:
         logger.error(f"Error calculating job point: {e}")
         raise exceptions.ServerError("Error calculating job point")
 
     return json({
-        'result': 'success',
-<<<<<<< HEAD
-        'top_50_jobs': top_50_jobs
-=======
-        'top_50_jobs': top_50_jobs,
-        'weighted_ideal_solution': weighted_ideal_solution,
-        'weighted_negative_ideal_solution': weighted_negative_ideal_solution
->>>>>>> 7fb6740c
+        'result': 'success'
     })